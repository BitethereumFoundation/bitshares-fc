--- conflicted
+++ resolved
@@ -106,28 +106,22 @@
       if (WSAIoctl(my->_sock.native(), SIO_KEEPALIVE_VALS, &keepalive_settings, sizeof(keepalive_settings),
                    NULL, 0, &dwBytesRet, NULL, NULL) == SOCKET_ERROR)
         wlog("Error setting TCP keepalive values");
-#else
-# if !defined(__clang__) || (__clang_major__ >= 6)
+#elif !defined(__clang__) || (__clang_major__ >= 6)
       // This should work for modern Linuxes and for OSX >= Mountain Lion
       int timeout_sec = interval.count() / fc::seconds(1).count();
       if (setsockopt(my->_sock.native(), IPPROTO_TCP, 
-#  if defined( __APPLE__ )
+       #if defined( __APPLE__ )
                      TCP_KEEPALIVE,
-#  else
+       #else
                      TCP_KEEPIDLE, 
-#  endif
+       #endif
                      (char*)&timeout_sec, sizeof(timeout_sec)) < 0)
         wlog("Error setting TCP keepalive idle time");
-#ifndef __APPLE__ // TCP_KEEPINTVL does not seem to work on 10.8.4
+      #ifndef __APPLE__ // TCP_KEEPINTVL does not seem to work on 10.8.4
       if (setsockopt(my->_sock.native(), IPPROTO_TCP, TCP_KEEPINTVL, 
                      (char*)&timeout_sec, sizeof(timeout_sec)) < 0)
         wlog("Error setting TCP keepalive interval");
-<<<<<<< HEAD
-#endif // !__APPLE__
-
-=======
-# endif
->>>>>>> 9d3bddf0
+      #endif // !__APPLE__
 #endif
     }
     else
