--- conflicted
+++ resolved
@@ -38,30 +38,18 @@
            fc::string line;
            fc::getline( in, line );
            while( !in.eof() ) {
-	    // std::cerr<<"\n**line size: "<<line.size()<<"\n\n";
-            //   slog( "line size: '%d'", line.size() );
-            //   slog( "%s", line.c_str() );
-<<<<<<< HEAD
-               try {
-                 fc_dlog( log, "Received: '${line}'", ("line",line) );
-                 fc::value v= fc::json::from_string( line );
-                 self.handle_message(v);
-               } catch ( fc::error_report& er ) {
-                 fc_wlog( log, "Error handling request '${line}'\n ${report}", ("line",line)("report",er.to_detail_string() ) );
-               } catch (...) {
-                 fc_wlog( log, "Error handling request '${exception}'",("exception",fc::except_str()) );
-                 return;
-               }
-=======
-                fc::async( [=]() {
-                   try {
-                      fc::value v= fc::json::from_string( line );
-                      self.handle_message(v);
-                   } catch (...) {
-                     wlog( "%s", fc::except_str().c_str() );
-                   }
-                });
->>>>>>> 324d5643
+               fc::async( [=]() {
+                 try {
+                   fc_dlog( log, "Received: '${line}'", ("line",line) );
+                   fc::value v= fc::json::from_string( line );
+                   self.handle_message(v);
+                 } catch ( fc::error_report& er ) {
+                   fc_wlog( log, "Error handling request '${line}'\n ${report}", ("line",line)("report",er.to_detail_string() ) );
+                 } catch (...) {
+                   fc_wlog( log, "Error handling request '${exception}'",("exception",fc::except_str()) );
+                   return;
+                 }
+               });
                fc::getline( in, line );
            }
          } catch ( ... ) {
