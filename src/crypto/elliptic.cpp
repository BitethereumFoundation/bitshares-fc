#include <fc/crypto/elliptic.hpp>

#include <fc/crypto/base58.hpp>
#include <fc/crypto/openssl.hpp>

#include <fc/fwd_impl.hpp>
#include <fc/exception/exception.hpp>
#include <fc/log/logger.hpp>

#include <assert.h>

namespace fc { namespace ecc {
    static int init = init_openssl();

    namespace detail 
    { 
      class public_key_impl
      {
        public:
          public_key_impl()
          :_key(nullptr)
          {
          }
          ~public_key_impl()
          {
            if( _key != nullptr )
            {
              EC_KEY_free(_key);
            }
          }
          public_key_impl( const public_key_impl& cpy )
          {
            _key = cpy._key ? EC_KEY_dup( cpy._key ) : nullptr;
          }
          EC_KEY* _key;
      };
      class private_key_impl
      {
        public:
          private_key_impl()
          :_key(nullptr)
          {
          }
          ~private_key_impl()
          {
            if( _key != nullptr )
            {
              EC_KEY_free(_key);
            }
          }
          private_key_impl( const private_key_impl& cpy )
          {
            _key = cpy._key ? EC_KEY_dup( cpy._key ) : nullptr;
          }
          EC_KEY* _key;
      };
    }
    void * ecies_key_derivation(const void *input, size_t ilen, void *output, size_t *olen) 
    {
        if (*olen < SHA512_DIGEST_LENGTH) {
          return NULL;
        }
        *olen = SHA512_DIGEST_LENGTH;
        return (void*)SHA512((const unsigned char*)input, ilen, (unsigned char*)output);
    }

    // Perform ECDSA key recovery (see SEC1 4.1.6) for curves over (mod p)-fields
    // recid selects which key is recovered
    // if check is non-zero, additional checks are performed
    int ECDSA_SIG_recover_key_GFp(EC_KEY *eckey, ECDSA_SIG *ecsig, const unsigned char *msg, int msglen, int recid, int check)
    {
        if (!eckey) FC_THROW_EXCEPTION( exception, "null key" );

        int ret = 0;
        BN_CTX *ctx = NULL;

        BIGNUM *x = NULL;
        BIGNUM *e = NULL;
        BIGNUM *order = NULL;
        BIGNUM *sor = NULL;
        BIGNUM *eor = NULL;
        BIGNUM *field = NULL;
        EC_POINT *R = NULL;
        EC_POINT *O = NULL;
        EC_POINT *Q = NULL;
        BIGNUM *rr = NULL;
        BIGNUM *zero = NULL;
        int n = 0;
        int i = recid / 2;

        const EC_GROUP *group = EC_KEY_get0_group(eckey);
        if ((ctx = BN_CTX_new()) == NULL) { ret = -1; goto err; }
        BN_CTX_start(ctx);
        order = BN_CTX_get(ctx);
        if (!EC_GROUP_get_order(group, order, ctx)) { ret = -2; goto err; }
        x = BN_CTX_get(ctx);
        if (!BN_copy(x, order)) { ret=-1; goto err; }
        if (!BN_mul_word(x, i)) { ret=-1; goto err; }
        if (!BN_add(x, x, ecsig->r)) { ret=-1; goto err; }
        field = BN_CTX_get(ctx);
        if (!EC_GROUP_get_curve_GFp(group, field, NULL, NULL, ctx)) { ret=-2; goto err; }
        if (BN_cmp(x, field) >= 0) { ret=0; goto err; }
        if ((R = EC_POINT_new(group)) == NULL) { ret = -2; goto err; }
        if (!EC_POINT_set_compressed_coordinates_GFp(group, R, x, recid % 2, ctx)) { ret=0; goto err; }
        if (check)
        {
            if ((O = EC_POINT_new(group)) == NULL) { ret = -2; goto err; }
            if (!EC_POINT_mul(group, O, NULL, R, order, ctx)) { ret=-2; goto err; }
            if (!EC_POINT_is_at_infinity(group, O)) { ret = 0; goto err; }
        }
        if ((Q = EC_POINT_new(group)) == NULL) { ret = -2; goto err; }
        n = EC_GROUP_get_degree(group);
        e = BN_CTX_get(ctx);
        if (!BN_bin2bn(msg, msglen, e)) { ret=-1; goto err; }
        if (8*msglen > n) BN_rshift(e, e, 8-(n & 7));
        zero = BN_CTX_get(ctx);
        if (!BN_zero(zero)) { ret=-1; goto err; }
        if (!BN_mod_sub(e, zero, e, order, ctx)) { ret=-1; goto err; }
        rr = BN_CTX_get(ctx);
        if (!BN_mod_inverse(rr, ecsig->r, order, ctx)) { ret=-1; goto err; }
        sor = BN_CTX_get(ctx);
        if (!BN_mod_mul(sor, ecsig->s, rr, order, ctx)) { ret=-1; goto err; }
        eor = BN_CTX_get(ctx);
        if (!BN_mod_mul(eor, e, rr, order, ctx)) { ret=-1; goto err; }
        if (!EC_POINT_mul(group, Q, eor, R, sor, ctx)) { ret=-2; goto err; }
        if (!EC_KEY_set_public_key(eckey, Q)) { ret=-2; goto err; }

        ret = 1;

    err:
        if (ctx) {
            BN_CTX_end(ctx);
            BN_CTX_free(ctx);
        }
        if (R != NULL) EC_POINT_free(R);
        if (O != NULL) EC_POINT_free(O);
        if (Q != NULL) EC_POINT_free(Q);
        return ret;
    }


    int static inline EC_KEY_regenerate_key(EC_KEY *eckey, const BIGNUM *priv_key)
    {
        int ok = 0;
        BN_CTX *ctx = NULL;
        EC_POINT *pub_key = NULL;

        if (!eckey) return 0;

        const EC_GROUP *group = EC_KEY_get0_group(eckey);

        if ((ctx = BN_CTX_new()) == NULL)
        goto err;

        pub_key = EC_POINT_new(group);

        if (pub_key == NULL)
        goto err;

        if (!EC_POINT_mul(group, pub_key, priv_key, NULL, NULL, ctx))
        goto err;

        EC_KEY_set_private_key(eckey,priv_key);
        EC_KEY_set_public_key(eckey,pub_key);

        ok = 1;

        err:

        if (pub_key) EC_POINT_free(pub_key);
        if (ctx != NULL) BN_CTX_free(ctx);

        return(ok);
    }

/*
    public_key::public_key()
    :my( new detail::public_key_impl() )
    {
    }

    public_key::public_key( fc::bigint pub_x, fc::bigint pub_y )
    :my( new detail::public_key_impl() )
    {
    }

    public_key::~public_key()
    {
    }
    */

    public_key public_key::mult( const fc::sha256& digest )
    {
        // get point from this public key
        const EC_POINT* master_pub   = EC_KEY_get0_public_key( my->_key );
        ec_group group(EC_GROUP_new_by_curve_name(NID_secp256k1));

        ssl_bignum z;
        BN_bin2bn((unsigned char*)&digest, sizeof(digest), z);

        // multiply by digest
        ssl_bignum one;
        BN_one(one);
        bn_ctx ctx(BN_CTX_new());

        ec_point result(EC_POINT_new(group));
        EC_POINT_mul(group, result, z, master_pub, one, ctx);

        public_key rtn;
        rtn.my->_key = EC_KEY_new_by_curve_name( NID_secp256k1 );
        EC_KEY_set_public_key(rtn.my->_key,result);

        return rtn;
    }
    bool       public_key::valid()const
    {
      return my->_key != nullptr;
    }
    public_key public_key::add( const fc::sha256& digest )const
    {
      try {
        ec_group group(EC_GROUP_new_by_curve_name(NID_secp256k1));
        bn_ctx ctx(BN_CTX_new());

        fc::bigint digest_bi( (char*)&digest, sizeof(digest) );

        ssl_bignum order;
        EC_GROUP_get_order(group, order, ctx);
        if( digest_bi > fc::bigint(order) )
        {
          FC_THROW_EXCEPTION( exception, "digest > group order" );
        }


        public_key digest_key = private_key::regenerate(digest).get_public_key();
        const EC_POINT* digest_point   = EC_KEY_get0_public_key( digest_key.my->_key );

        // get point from this public key
        const EC_POINT* master_pub   = EC_KEY_get0_public_key( my->_key );

        ssl_bignum z;
        BN_bin2bn((unsigned char*)&digest, sizeof(digest), z);

        // multiply by digest
        ssl_bignum one;
        BN_one(one);

        ec_point result(EC_POINT_new(group));
        EC_POINT_add(group, result, digest_point, master_pub, ctx);

        if (EC_POINT_is_at_infinity(group, result)) 
        {
          FC_THROW_EXCEPTION( exception, "point at  infinity" );
        }


        public_key rtn;
        rtn.my->_key = EC_KEY_new_by_curve_name( NID_secp256k1 );
        EC_KEY_set_public_key(rtn.my->_key,result);
        return rtn;
      } FC_RETHROW_EXCEPTIONS( debug, "digest: ${digest}", ("digest",digest) );
    }

    std::string public_key::to_base58() const
    {
      public_key_data key = serialize();
<<<<<<< HEAD
      uint32_t check = uint32_t(fc::hash64(key.data, sizeof(key)));
=======
      uint32_t check = sha256::hash(key.data, sizeof(key))._hash[0];
>>>>>>> 5f9dfa9a
      assert(key.size() + sizeof(check) == 37);
      array<char, 37> data;
      memcpy(data.data, key.begin(), key.size());
      memcpy(data.begin() + key.size(), (const char*)&check, sizeof(check));
      return fc::to_base58(data.begin(), data.size());
    }

    public_key public_key::from_base58( const std::string& b58 )
    {
        array<char, 37> data;
        size_t s = fc::from_base58(b58, (char*)&data, sizeof(data) );
        FC_ASSERT( s == sizeof(data) );

        public_key_data key;
        uint32_t check = sha256::hash(data.data, sizeof(key))._hash[0];
        FC_ASSERT( memcmp( (char*)&check, data.data + sizeof(key), sizeof(check) ) == 0 );
        memcpy( (char*)key.data, data.data, sizeof(key) );
        return public_key(key);
    }

    private_key::private_key()
    {}

    private_key private_key::generate_from_seed( const fc::sha256& seed, const fc::sha256& offset )
    {
        ssl_bignum z;
        BN_bin2bn((unsigned char*)&offset, sizeof(offset), z);

        ec_group group(EC_GROUP_new_by_curve_name(NID_secp256k1));
        bn_ctx ctx(BN_CTX_new());
        ssl_bignum order;
        EC_GROUP_get_order(group, order, ctx);

        // secexp = (seed + z) % order
        ssl_bignum secexp;
        BN_bin2bn((unsigned char*)&seed, sizeof(seed), secexp);
        BN_add(secexp, secexp, z);
        BN_mod(secexp, secexp, order, ctx);

        fc::sha256 secret;
        assert(BN_num_bytes(secexp) <= int64_t(sizeof(secret)));
        auto shift = sizeof(secret) - BN_num_bytes(secexp);
        BN_bn2bin(secexp, ((unsigned char*)&secret)+shift);
        return regenerate( secret );
    }

    private_key private_key::regenerate( const fc::sha256& secret )
    {
       private_key self;
       self.my->_key = EC_KEY_new_by_curve_name( NID_secp256k1 );
       if( !self.my->_key ) FC_THROW_EXCEPTION( exception, "Unable to generate EC key" );
      
       ssl_bignum bn;
       BN_bin2bn( (const unsigned char*)&secret, 32, bn );

       if( !EC_KEY_regenerate_key(self.my->_key,bn) )
       {
          FC_THROW_EXCEPTION( exception, "unable to regenerate key" );
       }
       return self;
    }

    fc::sha256 private_key::get_secret()const
    {
       if( !my->_key )
       { 
          return fc::sha256();
       }

       fc::sha256 sec;
       const BIGNUM* bn = EC_KEY_get0_private_key(my->_key);
       if( bn == NULL )
       {
         FC_THROW_EXCEPTION( exception, "get private key failed" );
       }
       int nbytes = BN_num_bytes(bn);
       BN_bn2bin(bn, &((unsigned char*)&sec)[32-nbytes] );
       return sec;
    }

    private_key private_key::generate()
    {
       private_key self;
       EC_KEY* k = EC_KEY_new_by_curve_name( NID_secp256k1 );
       if( !k ) FC_THROW_EXCEPTION( exception, "Unable to generate EC key" );
       self.my->_key = k;
       if( !EC_KEY_generate_key( self.my->_key ) )
       {
          FC_THROW_EXCEPTION( exception, "ecc key generation error" );

       }

#if 0
          = bigint( EC_KEY_get0_private_key( k );
       EC_POINT* pub   = EC_KEY_get0_public_key( k );
       EC_GROUP* group = EC_KEY_get0_group( k );

       EC_POINT_get_affine_coordinates_GFp( group, pub, self.my->_pub_x.get(), self.my->_pub_y.get(), nullptr/*ctx*/ );

       EC_KEY_free(k);
#endif

       return self;
    }

    signature private_key::sign( const fc::sha256& digest )const
    {
        unsigned int buf_len = ECDSA_size(my->_key);
//        fprintf( stderr, "%d  %d\n", buf_len, sizeof(sha256) );
        signature sig;
        assert( buf_len == sizeof(sig) );

        if( !ECDSA_sign( 0, 
                    (const unsigned char*)&digest, sizeof(digest), 
                    (unsigned char*)&sig, &buf_len, my->_key ) )
        {
            FC_THROW_EXCEPTION( exception, "signing error" );
        }


        return sig;
    }
    bool       public_key::verify( const fc::sha256& digest, const fc::ecc::signature& sig )
    {
      return 1 == ECDSA_verify( 0, (unsigned char*)&digest, sizeof(digest), (unsigned char*)&sig, sizeof(sig), my->_key ); 
    }

    public_key_data public_key::serialize()const
    {
      public_key_data dat;
      if( !my->_key ) return dat;
      EC_KEY_set_conv_form( my->_key, POINT_CONVERSION_COMPRESSED );
      /*size_t nbytes = i2o_ECPublicKey( my->_key, nullptr ); */
      /*assert( nbytes == 33 )*/
      char* front = &dat.data[0];
      i2o_ECPublicKey( my->_key, (unsigned char**)&front  );
      return dat;
      /*
       EC_POINT* pub   = EC_KEY_get0_public_key( my->_key );
       EC_GROUP* group = EC_KEY_get0_group( my->_key );
       EC_POINT_get_affine_coordinates_GFp( group, pub, self.my->_pub_x.get(), self.my->_pub_y.get(), nullptr );
       */
    }
    public_key_point_data public_key::serialize_ecc_point()const
    {
      public_key_point_data dat;
      if( !my->_key ) return dat;
      EC_KEY_set_conv_form( my->_key, POINT_CONVERSION_UNCOMPRESSED );
      char* front = &dat.data[0];
      i2o_ECPublicKey( my->_key, (unsigned char**)&front  );
      return dat;
    }

    public_key::public_key()
    {
    }
    public_key::~public_key()
    {
    }
    public_key::public_key( const public_key_point_data& dat )
    {
      const char* front = &dat.data[0];
      if( *front == 0 ){}
      else
      {
         /*my->_key = EC_KEY_new_by_curve_name( NID_secp256k1 ); */
         my->_key = o2i_ECPublicKey( &my->_key, (const unsigned char**)&front, sizeof(dat)  );
         if( !my->_key ) 
         {
           FC_THROW_EXCEPTION( exception, "error decoding public key", ("s", ERR_error_string( ERR_get_error(), nullptr) ) );
         }
      }
    }
    public_key::public_key( const public_key_data& dat )
    {
      const char* front = &dat.data[0];
      if( *front == 0 ){}
      else
      {
         my->_key = EC_KEY_new_by_curve_name( NID_secp256k1 );
         my->_key = o2i_ECPublicKey( &my->_key, (const unsigned char**)&front, sizeof(public_key_data) );
         if( !my->_key ) 
         {
           FC_THROW_EXCEPTION( exception, "error decoding public key", ("s", ERR_error_string( ERR_get_error(), nullptr) ) );
         }
      }
    }

    bool       private_key::verify( const fc::sha256& digest, const fc::ecc::signature& sig )
    {
      return 1 == ECDSA_verify( 0, (unsigned char*)&digest, sizeof(digest), (unsigned char*)&sig, sizeof(sig), my->_key ); 
    }

    public_key private_key::get_public_key()const
    {
       public_key pub;  
       pub.my->_key = EC_KEY_new_by_curve_name( NID_secp256k1 );
       EC_KEY_set_public_key( pub.my->_key, EC_KEY_get0_public_key( my->_key ) );
       return pub;
    }


    fc::sha512 private_key::get_shared_secret( const public_key& other )const
    {
      FC_ASSERT( my->_key != nullptr );
      FC_ASSERT( other.my->_key != nullptr );
      fc::sha512 buf;
      ECDH_compute_key( (unsigned char*)&buf, sizeof(buf), EC_KEY_get0_public_key(other.my->_key), my->_key, ecies_key_derivation );
      return buf;
    }

    private_key::~private_key()
    {
    }

    public_key::public_key( const compact_signature& c, const fc::sha256& digest )
    {
        int nV = c.data[0];
        if (nV<27 || nV>=35)
            FC_THROW_EXCEPTION( exception, "unable to reconstruct public key from signature" );

        ECDSA_SIG *sig = ECDSA_SIG_new();
        BN_bin2bn(&c.data[1],32,sig->r);
        BN_bin2bn(&c.data[33],32,sig->s);

        my->_key = EC_KEY_new_by_curve_name(NID_secp256k1);

        if (nV >= 31)
        {
            EC_KEY_set_conv_form( my->_key, POINT_CONVERSION_COMPRESSED );
            nV -= 4;
//            fprintf( stderr, "compressed\n" );
        }

        if (ECDSA_SIG_recover_key_GFp(my->_key, sig, (unsigned char*)&digest, sizeof(digest), nV - 27, 0) == 1)
        {
            ECDSA_SIG_free(sig);
            return;
        }
        ECDSA_SIG_free(sig);
        FC_THROW_EXCEPTION( exception, "unable to reconstruct public key from signature" );
    }

    compact_signature private_key::sign_compact( const fc::sha256& digest )const
    {
       try {
        FC_ASSERT( my->_key != nullptr );
        auto my_pub_key = get_public_key().serialize(); // just for good measure
        //ECDSA_SIG *sig = ECDSA_do_sign((unsigned char*)&digest, sizeof(digest), my->_key);
        ecdsa_sig sig = ECDSA_do_sign((unsigned char*)&digest, sizeof(digest), my->_key);

        if (sig==nullptr) 
          FC_THROW_EXCEPTION( exception, "Unable to sign" );

        compact_signature csig;
       // memset( csig.data, 0, sizeof(csig) );

        int nBitsR = BN_num_bits(sig->r);
        int nBitsS = BN_num_bits(sig->s);
        if (nBitsR <= 256 && nBitsS <= 256)
        {
            int nRecId = -1;
            for (int i=0; i<4; i++)
            {
                public_key keyRec;
                keyRec.my->_key = EC_KEY_new_by_curve_name( NID_secp256k1 );
          //      keyRec.fSet = true;
          //      if (fCompressedPubKey) keyRec.SetCompressedPubKey();
                if (ECDSA_SIG_recover_key_GFp(keyRec.my->_key, sig, (unsigned char*)&digest, sizeof(digest), i, 1) == 1)
                {
                    if (keyRec.serialize() == my_pub_key )
                    {
                       nRecId = i;
                       break;
                    }
                }
            }

            if (nRecId == -1)
            {
              FC_THROW_EXCEPTION( exception, "unable to construct recoverable key");
            }
            
            csig.data[0] = nRecId+27+4;//(fCompressedPubKey ? 4 : 0);
            BN_bn2bin(sig->r,&csig.data[33-(nBitsR+7)/8]);
            BN_bn2bin(sig->s,&csig.data[65-(nBitsS+7)/8]);

            /*try {
            auto pubk = public_key( csig, digest ).serialize();
            FC_ASSERT( pubk == my_pub_key, "", ("pubk",pubk)("my_pub_key",my_pub_key)("private_key", *this) );
            } catch ( fc::exception& e)
            {
              wlog( "${e}", ("e", e.to_detail_string() ) );
              csig = sign_compact( digest );
              elog( "it worked the second time!" );
              exit(1);
            }
            */
        }
        // TODO: memory leak if exception thrown!
        //ECDSA_SIG_free(sig);
        return csig;
      } FC_RETHROW_EXCEPTIONS( warn, "sign ${digest}", ("digest", digest)("private_key",*this) );
    }

   private_key& private_key::operator=( private_key&& pk )
   {
     if( my->_key )
     {
       EC_KEY_free(my->_key);
     }
     my->_key = pk.my->_key;
     pk.my->_key = nullptr;
     return *this;
   }
   public_key::public_key( const public_key& pk )
   :my(pk.my)
   {
   }
   public_key::public_key( public_key&& pk )
   :my( fc::move( pk.my) )
   {
   }
   private_key::private_key( const private_key& pk )
   :my(pk.my)
   {
   }
   private_key::private_key( private_key&& pk )
   :my( fc::move( pk.my) )
   {
   }

   public_key& public_key::operator=( public_key&& pk )
   {
     if( my->_key )
     {
       EC_KEY_free(my->_key);
     }
     my->_key = pk.my->_key;
     pk.my->_key = nullptr;
     return *this;
   }
   public_key& public_key::operator=( const public_key& pk )
   {
     if( my->_key )
     {
       EC_KEY_free(my->_key);
     }
     my->_key = EC_KEY_dup(pk.my->_key);
     return *this;
   }
   private_key& private_key::operator=( const private_key& pk )
   {
     if( my->_key )
     {
       EC_KEY_free(my->_key);
     }
     my->_key = EC_KEY_dup(pk.my->_key);
     return *this;
   }

}
  void to_variant( const ecc::private_key& var,  variant& vo )
  {
    vo = var.get_secret();
  }
  void from_variant( const variant& var,  ecc::private_key& vo )
  {
    fc::sha256 sec;
    from_variant( var, sec );
    vo = ecc::private_key::regenerate(sec);
  }

  void to_variant( const ecc::public_key& var,  variant& vo )
  {
    vo = var.serialize();
  }
  void from_variant( const variant& var,  ecc::public_key& vo )
  {
    ecc::public_key_data dat; 
    from_variant( var, dat );
    vo = ecc::public_key(dat);
  }


}<|MERGE_RESOLUTION|>--- conflicted
+++ resolved
@@ -264,11 +264,7 @@
     std::string public_key::to_base58() const
     {
       public_key_data key = serialize();
-<<<<<<< HEAD
-      uint32_t check = uint32_t(fc::hash64(key.data, sizeof(key)));
-=======
       uint32_t check = sha256::hash(key.data, sizeof(key))._hash[0];
->>>>>>> 5f9dfa9a
       assert(key.size() + sizeof(check) == 37);
       array<char, 37> data;
       memcpy(data.data, key.begin(), key.size());
