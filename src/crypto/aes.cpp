#include <fc/crypto/aes.hpp>
#include <fc/crypto/openssl.hpp>
#include <fc/exception/exception.hpp>
#include <fc/fwd_impl.hpp>

#include <fc/io/fstream.hpp>
#include <fc/io/raw.hpp>

#include <fc/log/logger.hpp>

namespace fc {

static int init = init_openssl();

struct aes_encoder::impl 
{
   evp_cipher_ctx ctx;
};

aes_encoder::aes_encoder(){}
aes_encoder::~aes_encoder()
{
}
void aes_encoder::init( const fc::sha256& key, const fc::uint128& init_value )
{
    my->ctx.obj = EVP_CIPHER_CTX_new();
    /* Create and initialise the context */
    if(!my->ctx)
    {
        FC_THROW_EXCEPTION( exception, "error allocating evp cipher context", 
                           ("s", ERR_error_string( ERR_get_error(), nullptr) ) );
    }

    /* Initialise the encryption operation. IMPORTANT - ensure you use a key
    *    and IV size appropriate for your cipher
    *    In this example we are using 256 bit AES (i.e. a 256 bit key). The
    *    IV size for *most* modes is the same as the block size. For AES this
    *    is 128 bits */
    if(1 != EVP_EncryptInit_ex(my->ctx, EVP_aes_256_cbc(), NULL, (unsigned char*)&key, (unsigned char*)&init_value))
    {
        FC_THROW_EXCEPTION( exception, "error during aes 256 cbc encryption init", 
                           ("s", ERR_error_string( ERR_get_error(), nullptr) ) );
    }
    EVP_CIPHER_CTX_set_padding( my->ctx, 0 );
}

uint32_t aes_encoder::encode( const char* plaintxt, uint32_t plaintext_len, char* ciphertxt )
{
    int ciphertext_len = 0;
    /* Provide the message to be encrypted, and obtain the encrypted output.
    *    * EVP_EncryptUpdate can be called multiple times if necessary
    *       */
    if(1 != EVP_EncryptUpdate(my->ctx, (unsigned char*)ciphertxt, &ciphertext_len, (const unsigned char*)plaintxt, plaintext_len))
    {
        FC_THROW_EXCEPTION( exception, "error during aes 256 cbc encryption update", 
                           ("s", ERR_error_string( ERR_get_error(), nullptr) ) );
    }
    FC_ASSERT( ciphertext_len == plaintext_len, "", ("ciphertext_len",ciphertext_len)("plaintext_len",plaintext_len) );
    return ciphertext_len;
}
#if 0
uint32_t aes_encoder::final_encode( char* ciphertxt )
{
    int ciphertext_len = 0;
    /* Finalise the encryption. Further ciphertext bytes may be written at
    *    * this stage.
    *       */
    if(1 != EVP_EncryptFinal_ex(my->ctx, (unsigned char*)ciphertxt, &ciphertext_len)) 
    {
        FC_THROW_EXCEPTION( exception, "error during aes 256 cbc encryption final", 
                           ("s", ERR_error_string( ERR_get_error(), nullptr) ) );
    }
    return ciphertext_len;
}
#endif


struct aes_decoder::impl 
{
   evp_cipher_ctx ctx;
};

aes_decoder::aes_decoder(){}
void aes_decoder::init( const fc::sha256& key, const fc::uint128& init_value )
{
    my->ctx.obj = EVP_CIPHER_CTX_new();
    /* Create and initialise the context */
    if(!my->ctx)
    {
        FC_THROW_EXCEPTION( exception, "error allocating evp cipher context", 
                           ("s", ERR_error_string( ERR_get_error(), nullptr) ) );
    }

    /* Initialise the encryption operation. IMPORTANT - ensure you use a key
    *    and IV size appropriate for your cipher
    *    In this example we are using 256 bit AES (i.e. a 256 bit key). The
    *    IV size for *most* modes is the same as the block size. For AES this
    *    is 128 bits */
    if(1 != EVP_DecryptInit_ex(my->ctx, EVP_aes_256_cbc(), NULL, (unsigned char*)&key, (unsigned char*)&init_value))
    {
        FC_THROW_EXCEPTION( exception, "error during aes 256 cbc encryption init", 
                           ("s", ERR_error_string( ERR_get_error(), nullptr) ) );
    }
    EVP_CIPHER_CTX_set_padding( my->ctx, 0 );
}
aes_decoder::~aes_decoder()
{
}

uint32_t aes_decoder::decode( const char* ciphertxt, uint32_t ciphertxt_len, char* plaintext )
{
    int plaintext_len = 0;
    /* Provide the message to be decrypted, and obtain the decrypted output.
    *    * EVP_DecryptUpdate can be called multiple times if necessary
    *       */
	if (1 != EVP_DecryptUpdate(my->ctx, (unsigned char*)plaintext, &plaintext_len, (const unsigned char*)ciphertxt, ciphertxt_len))
    {
<<<<<<< HEAD
        FC_THROW_EXCEPTION( exception, "error durring aes 256 cbc decryption update", 
=======
        FC_THROW_EXCEPTION( exception, "error during aes 256 cbc encryption update", 
>>>>>>> 65361f1f
                           ("s", ERR_error_string( ERR_get_error(), nullptr) ) );
    }
    FC_ASSERT( ciphertxt_len == plaintext_len, "", ("ciphertxt_len",ciphertxt_len)("plaintext_len",plaintext_len) );
	return plaintext_len;
}
#if 0
uint32_t aes_decoder::final_decode( char* plaintext )
{
    return 0;
    int ciphertext_len = 0;
    /* Finalise the encryption. Further ciphertext bytes may be written at
    *    * this stage.
    *       */
    if(1 != EVP_DecryptFinal_ex(my->ctx, (unsigned char*)plaintext, &ciphertext_len)) 
    {
        FC_THROW_EXCEPTION( exception, "error during aes 256 cbc encryption final", 
                           ("s", ERR_error_string( ERR_get_error(), nullptr) ) );
    }
    return ciphertext_len;
}
#endif












/** example method from wiki.opensslfoundation.com */
int aes_encrypt(unsigned char *plaintext, int plaintext_len, unsigned char *key,
              unsigned char *iv, unsigned char *ciphertext)
{
    evp_cipher_ctx ctx( EVP_CIPHER_CTX_new() );

    int len = 0;
    int ciphertext_len = 0;

    /* Create and initialise the context */
    if(!ctx)
    {
        FC_THROW_EXCEPTION( exception, "error allocating evp cipher context", 
                           ("s", ERR_error_string( ERR_get_error(), nullptr) ) );
    }

    /* Initialise the encryption operation. IMPORTANT - ensure you use a key
    *    and IV size appropriate for your cipher
    *    In this example we are using 256 bit AES (i.e. a 256 bit key). The
    *    IV size for *most* modes is the same as the block size. For AES this
    *    is 128 bits */
    if(1 != EVP_EncryptInit_ex(ctx, EVP_aes_256_cbc(), NULL, key, iv))
    {
        FC_THROW_EXCEPTION( exception, "error during aes 256 cbc encryption init", 
                           ("s", ERR_error_string( ERR_get_error(), nullptr) ) );
    }

    /* Provide the message to be encrypted, and obtain the encrypted output.
    *    * EVP_EncryptUpdate can be called multiple times if necessary
    *       */
    if(1 != EVP_EncryptUpdate(ctx, ciphertext, &len, plaintext, plaintext_len))
    {
        FC_THROW_EXCEPTION( exception, "error during aes 256 cbc encryption update", 
                           ("s", ERR_error_string( ERR_get_error(), nullptr) ) );
    }
    ciphertext_len = len;

    /* Finalise the encryption. Further ciphertext bytes may be written at
    *    * this stage.
    *       */
    if(1 != EVP_EncryptFinal_ex(ctx, ciphertext + len, &len)) 
    {
        FC_THROW_EXCEPTION( exception, "error during aes 256 cbc encryption final", 
                           ("s", ERR_error_string( ERR_get_error(), nullptr) ) );
    }
    ciphertext_len += len;

    return ciphertext_len;
}

int aes_decrypt(unsigned char *ciphertext, int ciphertext_len, unsigned char *key,
              unsigned char *iv, unsigned char *plaintext)
{
    evp_cipher_ctx ctx( EVP_CIPHER_CTX_new() );
    int len = 0;
    int plaintext_len = 0;

    /* Create and initialise the context */
    if(!ctx) 
    {
        FC_THROW_EXCEPTION( exception, "error allocating evp cipher context", 
                           ("s", ERR_error_string( ERR_get_error(), nullptr) ) );
    }

    /* Initialise the decryption operation. IMPORTANT - ensure you use a key
    *    * and IV size appropriate for your cipher
    *       * In this example we are using 256 bit AES (i.e. a 256 bit key). The
    *          * IV size for *most* modes is the same as the block size. For AES this
    *             * is 128 bits */
    if(1 != EVP_DecryptInit_ex(ctx, EVP_aes_256_cbc(), NULL, key, iv))
    {
        FC_THROW_EXCEPTION( exception, "error during aes 256 cbc decrypt init", 
                           ("s", ERR_error_string( ERR_get_error(), nullptr) ) );
    }

    /* Provide the message to be decrypted, and obtain the plaintext output.
    *    * EVP_DecryptUpdate can be called multiple times if necessary
    *       */
    if(1 != EVP_DecryptUpdate(ctx, plaintext, &len, ciphertext, ciphertext_len))
    {
        FC_THROW_EXCEPTION( exception, "error during aes 256 cbc decrypt update", 
                           ("s", ERR_error_string( ERR_get_error(), nullptr) ) );
    }

    plaintext_len = len;

    /* Finalise the decryption. Further plaintext bytes may be written at
    *    * this stage.
    *       */
    if(1 != EVP_DecryptFinal_ex(ctx, plaintext + len, &len)) 
    {
        FC_THROW_EXCEPTION( exception, "error during aes 256 cbc decrypt final", 
                           ("s", ERR_error_string( ERR_get_error(), nullptr) ) );
    }
    plaintext_len += len;

    return plaintext_len;
}

int aes_cfb_decrypt(unsigned char *ciphertext, int ciphertext_len, unsigned char *key,
              unsigned char *iv, unsigned char *plaintext)
{
    evp_cipher_ctx ctx( EVP_CIPHER_CTX_new() );
    int len = 0;
    int plaintext_len = 0;

    /* Create and initialise the context */
    if(!ctx)
    {
        FC_THROW_EXCEPTION( exception, "error allocating evp cipher context",
                           ("s", ERR_error_string( ERR_get_error(), nullptr) ) );
    }

    /* Initialise the decryption operation. IMPORTANT - ensure you use a key
    *    * and IV size appropriate for your cipher
    *       * In this example we are using 256 bit AES (i.e. a 256 bit key). The
    *          * IV size for *most* modes is the same as the block size. For AES this
    *             * is 128 bits */
    if(1 != EVP_DecryptInit_ex(ctx, EVP_aes_256_cfb128(), NULL, key, iv))
    {
        FC_THROW_EXCEPTION( exception, "error during aes 256 cbc decrypt init",
                           ("s", ERR_error_string( ERR_get_error(), nullptr) ) );
    }

    /* Provide the message to be decrypted, and obtain the plaintext output.
    *    * EVP_DecryptUpdate can be called multiple times if necessary
    *       */
    if(1 != EVP_DecryptUpdate(ctx, plaintext, &len, ciphertext, ciphertext_len))
    {
        FC_THROW_EXCEPTION( exception, "error during aes 256 cbc decrypt update",
                           ("s", ERR_error_string( ERR_get_error(), nullptr) ) );
    }

    plaintext_len = len;

    /* Finalise the decryption. Further plaintext bytes may be written at
    *    * this stage.
    *       */
    if(1 != EVP_DecryptFinal_ex(ctx, plaintext + len, &len))
    {
        FC_THROW_EXCEPTION( exception, "error during aes 256 cbc decrypt final",
                           ("s", ERR_error_string( ERR_get_error(), nullptr) ) );
    }
    plaintext_len += len;

    return plaintext_len;
}

std::vector<char> aes_encrypt( const fc::sha512& key, const std::vector<char>& plain_text  )
{
    std::vector<char> cipher_text(plain_text.size()+16);
    auto cipher_len = aes_encrypt( (unsigned char*)plain_text.data(), plain_text.size(),  
                                 (unsigned char*)&key, ((unsigned char*)&key)+32,
                                 (unsigned char*)cipher_text.data() );
    FC_ASSERT( cipher_len <= cipher_text.size() );
    cipher_text.resize(cipher_len);
    return cipher_text;

}
std::vector<char> aes_decrypt( const fc::sha512& key, const std::vector<char>& cipher_text )
{
    std::vector<char> plain_text( cipher_text.size() );
    auto plain_len = aes_decrypt( (unsigned char*)cipher_text.data(), cipher_text.size(),  
                                 (unsigned char*)&key, ((unsigned char*)&key)+32,
                                 (unsigned char*)plain_text.data() );
    plain_text.resize(plain_len);
    return plain_text;
}


/** encrypts plain_text and then includes a checksum that enables us to verify the integrety of
 * the file / key prior to decryption. 
 */
void              aes_save( const fc::path& file, const fc::sha512& key, std::vector<char> plain_text )
{ try {
   auto cipher = aes_encrypt( key, plain_text );
   fc::sha512::encoder check_enc;
   fc::raw::pack( check_enc, key );
   fc::raw::pack( check_enc, cipher );
   auto check = check_enc.result();

   fc::ofstream out(file);
   fc::raw::pack( out, check );
   fc::raw::pack( out, cipher );
} FC_RETHROW_EXCEPTIONS( warn, "", ("file",file) ) }

/**
 *  recovers the plain_text saved via aes_save()
 */
std::vector<char> aes_load( const fc::path& file, const fc::sha512& key )
{ try {
   FC_ASSERT( fc::exists( file ) );

   fc::ifstream in( file, fc::ifstream::binary );
   fc::sha512 check;
   std::vector<char> cipher;

   fc::raw::unpack( in, check );
   fc::raw::unpack( in, cipher );

   fc::sha512::encoder check_enc;
   fc::raw::pack( check_enc, key );
   fc::raw::pack( check_enc, cipher );

   FC_ASSERT( check_enc.result() == check );

   return aes_decrypt( key, cipher );
} FC_RETHROW_EXCEPTIONS( warn, "", ("file",file) ) }

}  // namespace fc<|MERGE_RESOLUTION|>--- conflicted
+++ resolved
@@ -115,11 +115,7 @@
     *       */
 	if (1 != EVP_DecryptUpdate(my->ctx, (unsigned char*)plaintext, &plaintext_len, (const unsigned char*)ciphertxt, ciphertxt_len))
     {
-<<<<<<< HEAD
-        FC_THROW_EXCEPTION( exception, "error durring aes 256 cbc decryption update", 
-=======
-        FC_THROW_EXCEPTION( exception, "error during aes 256 cbc encryption update", 
->>>>>>> 65361f1f
+        FC_THROW_EXCEPTION( exception, "error during aes 256 cbc decryption update", 
                            ("s", ERR_error_string( ERR_get_error(), nullptr) ) );
     }
     FC_ASSERT( ciphertxt_len == plaintext_len, "", ("ciphertxt_len",ciphertxt_len)("plaintext_len",plaintext_len) );
