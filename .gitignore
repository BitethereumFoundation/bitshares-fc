# Compiled Object files
*.slo
*.lo
*.o
*.obj

# Compiled Dynamic libraries
*.so
*.dylib
*.dll

# Compiled Static libraries
*.lai
*.la
*.a
*.lib

#CMake->MSVC artifacts
*.sln
*.vcxproj
ALL_BUILD
ZERO_CHECK

#MSVC secondary artifacts
*.suo
*.vcxproj.filters
*.vcxproj.user
*.pdb
*.ilk
*.lastbuildstate
*.sdf
*.opensdf
Debug/
Release/

CMakeCache.txt
CMakeFiles
Makefile
<<<<<<< HEAD
cmake_install.cmake
=======
*.cmake
>>>>>>> 0a1011dd
*.cbp

libfc.a
libfc_debug.a

*.sw*

fc_automoc.cpp
git_revision.cpp
GitSHA3.cpp

lzma_test
ntp_test
task_cancel_test
udt_client
udt_server<|MERGE_RESOLUTION|>--- conflicted
+++ resolved
@@ -36,11 +36,7 @@
 CMakeCache.txt
 CMakeFiles
 Makefile
-<<<<<<< HEAD
-cmake_install.cmake
-=======
 *.cmake
->>>>>>> 0a1011dd
 *.cbp
 
 libfc.a
