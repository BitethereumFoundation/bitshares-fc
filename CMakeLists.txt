--- conflicted
+++ resolved
@@ -55,20 +55,17 @@
 
   SET(CMAKE_FIND_LIBRARY_SUFFIXES ".a;.so")
 
-<<<<<<< HEAD
-include_directories( ${Boost_INCLUDE_DIR} )
-include_directories( ${CMAKE_CURRENT_SOURCE_DIR}/vendor/salsa20 )
-include_directories( ${CMAKE_CURRENT_SOURCE_DIR}/include )
-include_directories( ${CMAKE_CURRENT_SOURCE_DIR}/vendor/easylzma/src )
-=======
-  IF(NOT APPLE )
+  include_directories( ${Boost_INCLUDE_DIR} )
+  include_directories( ${CMAKE_CURRENT_SOURCE_DIR}/vendor/salsa20 )
+  include_directories( ${CMAKE_CURRENT_SOURCE_DIR}/include )
+  include_directories( ${CMAKE_CURRENT_SOURCE_DIR}/vendor/easylzma/src )
+  IF(NOT APPLE ) # then unix
     # Unix build:
     SET(SALSA_SRC vendor/salsa20/salsa20.s)
     SET(rt_library rt )
     SET(pthread_library pthread)
   ENDIF(NOT APPLE)
 ENDIF(WIN32)
->>>>>>> 7fc529e7
 
 FIND_PACKAGE( OpenSSL )
 
@@ -175,7 +172,7 @@
 ELSE()
   SET(CMAKE_C_FLAGS "${CMAKE_C_FLAGS} -std=c99 -Wall" )
   IF(APPLE)
-    target_compile_options(fc PUBLIC -std=c++11 -stdlib=libc++ -Wall)
+    SET(CMAKE_CXX_FLAGS "${CMAKE_CXX_FLAGS} -std=c++11 -stdlib=libc++ -Wall")
   ELSE()
     target_compile_options(fc PUBLIC -std=c++11 -Wall -fnon-call-exceptions -Wno-unused-local-typedefs -fmax-errors=3)
     SET(CMAKE_C_FLAGS "${CMAKE_C_FLAGS} -Wno-unused-local-typedefs -fmax-errors=3 ")
