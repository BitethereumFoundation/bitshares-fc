--- conflicted
+++ resolved
@@ -170,13 +170,8 @@
     # Needed to disable MSVC autolinking feature (#pragma comment)
     BOOST_ALL_NO_LIB
   )
-<<<<<<< HEAD
   # Activate C++ exception handling, assume extern C calls don't throw
   target_compile_options(fc PUBLIC /EHsc)
-=======
-  # Activate C++ exception handling with SEH to allow catch GPFs
-  target_compile_options(fc PUBLIC /EHa)
->>>>>>> 07ba2d6d
 ELSE()
   SET(CMAKE_C_FLAGS "${CMAKE_C_FLAGS} -std=c99 -Wall" )
 
