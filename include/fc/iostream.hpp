#pragma once
#include <fc/utility.hpp>
#include <fc/lexical_cast.hpp>

namespace fc {
  class string;

  class istream {
    public:
      virtual ~istream(){};

      virtual size_t readsome( char* buf, size_t len ) = 0;
      virtual istream& read( char* buf, size_t len ) = 0;

      virtual bool eof()const = 0;
  };

  class ostream {
    public:
      virtual ~ostream(){};

      virtual ostream& write( const char* buf, size_t len ) = 0;
      virtual void   close(){}
      virtual void   flush(){}
  };

  class iostream : public virtual ostream, public virtual istream {};


  struct cout_t : virtual public ostream { 
      virtual ostream& write( const char* buf, size_t len );
      virtual void   close();
      virtual void   flush();

      virtual ostream& write( const fc::string& );
  };

  struct cerr_t : virtual public ostream { 
      virtual ostream& write( const char* buf, size_t len );
      virtual void   close();
      virtual void   flush();

      virtual ostream& write( const fc::string& );
  };

  struct cin_t : virtual public istream { 
      virtual size_t readsome( char* buf, size_t len );
      virtual istream& read( char* buf, size_t len );
      virtual bool eof()const;
  };
  fc::istream& getline( fc::istream&, fc::string&, char delim = '\n' );


  extern cout_t cout;
  extern cerr_t cerr;
  extern cin_t  cin;


  template<typename T>
  ostream& operator<<( ostream& o, const T& v ) {
      auto str = fc::lexical_cast<fc::string>(v); 
      o.write( str.c_str(), str.size() );
      return o;
  }
  ostream& operator<<( ostream& o, const char* v );

  template<typename T>
  ostream& operator<<( ostream& o, const fc::string& str ) {
      o.write( str.c_str(), str.size() );
      return o;
  }
  template<typename T>
  istream& operator>>( istream& o, T& v ) {
      fc::string str;
      getline( o, str, ' ' );
      v = fc::lexical_cast<T>(str); 
      return o;
  }
<<<<<<< HEAD

  template<typename T>
  cin_t& operator>>( cin_t& o, T& v ) {
      fc::string str;
      getline( o, str, ' ' );
      v = fc::lexical_cast<T>(str); 
      return o;
  }
=======
>>>>>>> 9adbe960
}<|MERGE_RESOLUTION|>--- conflicted
+++ resolved
@@ -76,15 +76,4 @@
       v = fc::lexical_cast<T>(str); 
       return o;
   }
-<<<<<<< HEAD
-
-  template<typename T>
-  cin_t& operator>>( cin_t& o, T& v ) {
-      fc::string str;
-      getline( o, str, ' ' );
-      v = fc::lexical_cast<T>(str); 
-      return o;
-  }
-=======
->>>>>>> 9adbe960
 }