#pragma once 
<<<<<<< HEAD
#include <fc/optional.hpp>
#include <fc/string.hpp>
#include <memory>
#include <vector>
#include <string.h>
=======
#include <vector>
#include <fc/optional.hpp>
#include <fc/string.hpp>
#include <memory>
#include <string.h> // memset
#include <unordered_set>
>>>>>>> cd28770d

namespace fc
{
   /**
    * @defgroup serializable Serializable _types
    * @brief Clas_ses that may be converted to/from an variant
    *
    * To make a class 'serializable' the following methods must be available 
    * for your Serializable_type
    *
    *  @code 
    *     void   to_variant( const Serializable_type& e, variant& v );
    *     void   from_variant( const variant& e, Serializable_type& ll );
    *  @endcode
    */

   class variant;
   class variant_object;
   class mutable_variant_object;
   class time_point;

   void to_variant( const uint16_t& var,  variant& vo );
   void from_variant( const variant& var,  uint16_t& vo );
   void to_variant( const uint32_t& var,  variant& vo );
   void from_variant( const variant& var,  uint32_t& vo );
   void to_variant( const uint8_t& var,  variant& vo );
   void from_variant( const variant& var,  uint8_t& vo );

   void to_variant( const variant_object& var,  variant& vo );
   void from_variant( const variant& var,  variant_object& vo );
   void to_variant( const mutable_variant_object& var,  variant& vo );
   void from_variant( const variant& var,  mutable_variant_object& vo );
   void to_variant( const std::vector<char>& var,  variant& vo );
   void from_variant( const variant& var,  std::vector<char>& vo );
<<<<<<< HEAD
=======

   template<typename T>
   void to_variant( const std::unordered_set<T>& var,  variant& vo );
   template<typename T>
   void from_variant( const variant& var,  std::unordered_set<T>& vo );

>>>>>>> cd28770d
   void to_variant( const time_point& var,  variant& vo );
   void from_variant( const variant& var,  time_point& vo );
   #ifdef __APPLE__
   void to_variant( size_t s, variant& v );
   #endif
   void to_variant( const std::string& s, variant& v );

   template<typename T>
   void to_variant( const std::shared_ptr<T>& var,  variant& vo );

   template<typename T>
   void from_variant( const variant& var,  std::shared_ptr<T>& vo );

   typedef std::vector<variant>   variants;

   /**
    * @brief stores null, int64, uint64, double, bool, string, std::vector<variant>,
    *        and variant_object's.  
    *
    * variant's allocate everything but strings, arrays, and objects on the
    * stack and are 'move aware' for values allcoated on the heap.  
    *
    * Memory usage on 64 bit systems is 16 bytes and 12 bytes on 32 bit systems.
    */
   class variant
   {
      public:
        enum type_id
        {
           null_type   = 0,     
           int64_type  = 1, 
           uint64_type = 2, 
           double_type = 3,
           bool_type   = 4,
           string_type = 5,
           array_type  = 6,
           object_type = 7
        };

        /// Constructs a null_type variant
        variant();
        /// Constructs a null_type variant
        variant( nullptr_t );

        /// @param str - UTF8 string
        variant( const char* str );
        variant( char* str );
	variant( wchar_t* str );
	variant( const wchar_t* str );
        variant( int val );
        variant( float val );
        variant( int64_t val );
        variant( uint64_t val );
        variant( double val );
        variant( bool val );
        variant( fc::string val );
        variant( variant_object );
        variant( mutable_variant_object );
        variant( variants );
        variant( const variant& );
        variant( variant&& );
       ~variant();

        /**
         *  Read-only access to the content of the variant.
         */
        class visitor 
        {
           public:
              virtual ~visitor(){}
              /// handles null_type variants
              virtual void handle()const                         = 0;
              virtual void handle( const int64_t& v )const       = 0;
              virtual void handle( const uint64_t& v )const      = 0;
              virtual void handle( const double& v )const        = 0;
              virtual void handle( const bool& v )const          = 0;
              virtual void handle( const string& v )const        = 0;
              virtual void handle( const variant_object& v)const = 0;
              virtual void handle( const variants& v)const       = 0;
        };

        void  visit( const visitor& v )const;

        type_id                     get_type()const;

        bool                        is_null()const;
        bool                        is_string()const;
        bool                        is_bool()const;
        bool                        is_int64()const;
        bool                        is_uint64()const;
        bool                        is_double()const;
        bool                        is_object()const;
        bool                        is_array()const;
        /**
         *   int64, uint64, double,bool
         */
        bool                        is_numeric()const;
                                    
        int64_t                     as_int64()const;
        uint64_t                    as_uint64()const;
        bool                        as_bool()const;
        double                      as_double()const;

        /** Convert's double, ints, bools, etc to a string
         * @throw if get_type() == array_type | get_type() == object_type 
         */
        string                      as_string()const;

        /// @pre  get_type() == string_type
        const string&               get_string()const;
                                    
        /// @throw if get_type() != array_type | null_type
        variants&                   get_array();

        /// @throw if get_type() != array_type 
        const variants&             get_array()const;

        /// @throw if get_type() != object_type | null_type
        variant_object&             get_object();

        /// @throw if get_type() != object_type 
        const variant_object&       get_object()const;

        /// @pre is_object()
        const variant&              operator[]( const char* )const;
        /// @pre is_array()
        const variant&              operator[]( size_t pos )const;
        /// @pre is_array()
        size_t                      size()const;

        /**
         *  _types that use non-intrusive variant conversion can implement the
         *  following method to implement conversion from variant to T.
         *
         *  <code>
         *  void from_variant( const Variant& var, T& val )
         *  </code>
         *
         *  The above form is not always convienant, so the this templated 
         *  method is used to enable conversion from Variants to other
         *  types.
         */
        template<typename T>
        T as()const
        {
           T tmp;
           from_variant( *this, tmp );
           return tmp;
        }

        variant& operator=( variant&& v );
        variant& operator=( const variant& v );

        template<typename T>
        variant& operator=( T&& v )
        {
           *this = variant( fc::forward<T>(v) );
           return *this;
        }

        template<typename T>
        variant( const optional<T>& v )
        {
           if( v ) *this = variant(*v);
        }

        template<typename T>
        explicit variant( const T& val );


      private:
        double  _data;                ///< Alligned according to double requirements
        char    _type[sizeof(void*)]; ///< pad to void* size
   };
   typedef optional<variant> ovariant;
  
   /** @ingroup Serializable */
   void from_variant( const variant& var,  string& vo );
   /** @ingroup Serializable */
   void from_variant( const variant& var,  variants& vo );
   void from_variant( const variant& var,  variant& vo );
   /** @ingroup Serializable */
   void from_variant( const variant& var,  int64_t& vo );
   /** @ingroup Serializable */
   void from_variant( const variant& var,  uint64_t& vo );
   /** @ingroup Serializable */
   void from_variant( const variant& var,  bool& vo );
   /** @ingroup Serializable */
   void from_variant( const variant& var,  double& vo );
   /** @ingroup Serializable */
   void from_variant( const variant& var,  float& vo );
   /** @ingroup Serializable */
   void from_variant( const variant& var,  int32_t& vo );
   /** @ingroup Serializable */
   void from_variant( const variant& var,  uint32_t& vo );
   /** @ingroup Serializable */
   template<typename T>
   void from_variant( const variant& var,  optional<T>& vo )
   {
      if( var.is_null() ) vo = optional<T>();
      else
      {
          vo = T();
          from_variant( var, *vo );
      }
   }
   template<typename T>
   void to_variant( const std::unordered_set<T>& var,  variant& vo )
   {
       std::vector<variant> vars(var.size());
       size_t i = 0;
       for( auto itr = var.begin(); itr != var.end(); ++itr )
          vars[i] = variant(*itr);
       vo = vars;
   }
   template<typename T>
   void from_variant( const variant& var,  std::unordered_set<T>& vo )
   {
      const variants& vars = var.get_array();
      vo.clear();
      vo.reserve( vars.size() );
      for( auto itr = vars.begin(); itr != vars.end(); ++itr )
         vo.insert( itr->as<T>() );
   }

   /** @ingroup Serializable */
   template<typename T>
   void from_variant( const variant& var, std::vector<T>& tmp )
   {
      const variants& vars = var.get_array();
      tmp.clear();
      tmp.reserve( vars.size() );
      for( auto itr = vars.begin(); itr != vars.end(); ++itr )
         tmp.push_back( itr->as<T>() );
   }

   /** @ingroup Serializable */
   template<typename T>
   void to_variant( const std::vector<T>& t, variant& v )
   {
      std::vector<variant> vars(t.size());
       for( size_t i = 0; i < t.size(); ++i )
          vars[i] = variant(t[i]);
       v = vars;
   }


   template<typename T>
   variant::variant( const T& val )
   {
      memset( this, 0, sizeof(*this) );
      to_variant( val, *this );
   }
   #ifdef __APPLE__
   inline void to_variant( size_t s, variant& v ) { v = variant(uint64_t(s)); }
   #endif
   template<typename T>
   void to_variant( const std::shared_ptr<T>& var,  variant& vo )
   {
      if( var ) to_variant( *var, vo );
      else vo = nullptr;
   }

   template<typename T>
   void from_variant( const variant& var,  std::shared_ptr<T>& vo )
   {
      if( var.is_null() ) vo = nullptr;
      else if( vo ) from_variant( var, *vo );
      else {
          vo = std::make_shared<T>();
          from_variant( var, *vo );
      }
   }

} // namespace fc<|MERGE_RESOLUTION|>--- conflicted
+++ resolved
@@ -1,18 +1,10 @@
 #pragma once 
-<<<<<<< HEAD
-#include <fc/optional.hpp>
-#include <fc/string.hpp>
-#include <memory>
-#include <vector>
-#include <string.h>
-=======
 #include <vector>
 #include <fc/optional.hpp>
 #include <fc/string.hpp>
 #include <memory>
 #include <string.h> // memset
 #include <unordered_set>
->>>>>>> cd28770d
 
 namespace fc
 {
@@ -47,15 +39,12 @@
    void from_variant( const variant& var,  mutable_variant_object& vo );
    void to_variant( const std::vector<char>& var,  variant& vo );
    void from_variant( const variant& var,  std::vector<char>& vo );
-<<<<<<< HEAD
-=======
 
    template<typename T>
    void to_variant( const std::unordered_set<T>& var,  variant& vo );
    template<typename T>
    void from_variant( const variant& var,  std::unordered_set<T>& vo );
 
->>>>>>> cd28770d
    void to_variant( const time_point& var,  variant& vo );
    void from_variant( const variant& var,  time_point& vo );
    #ifdef __APPLE__
