--- conflicted
+++ resolved
@@ -18,14 +18,10 @@
       void     connect_to( const fc::ip::endpoint& remote_endpoint );
       void     connect_to( const fc::ip::endpoint& remote_endpoint, const fc::ip::endpoint& local_endpoint );
       void     enable_keep_alives(const fc::microseconds& interval);
-<<<<<<< HEAD
-      void     set_io_hooks(tcp_socket_io_hooks* new_hooks);
-      fc::ip::endpoint remote_endpoint()const;
-=======
-      void     set_reuse_address(bool enable = true); // set SO_REUSEADDR
+      void set_io_hooks(tcp_socket_io_hooks* new_hooks);
+      void set_reuse_address(bool enable = true); // set SO_REUSEADDR
       fc::ip::endpoint remote_endpoint() const;
       fc::ip::endpoint local_endpoint() const;
->>>>>>> b8a7531e
 
       void get( char& c )
       {
