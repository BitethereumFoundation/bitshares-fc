#pragma once
#include <fc/log/appender.hpp>
#include <fc/log/logger.hpp>
#include <vector>

namespace fc 
{
   class console_appender : public appender 
   {
       public:
            struct color 
            {
                enum type {
                   red,
                   green,
                   brown,
                   blue,
                   magenta,
                   cyan,
                   white,
                   console_default,
                };
            };

            struct stream { enum type { std_out, std_error }; };

            struct level_color 
            {
               level_color( log_level l=log_level::all, 
                            color::type c=color::console_default )
               :level(l),color(c){}

               log_level                         level;
               console_appender::color::type     color;
            };

            struct config 
            {
               config()
               :format( "${timestamp} ${thread_name} ${context} ${file}:${line} ${method} ${level}]  ${message}" ),
                stream(console_appender::stream::std_error),flush(true){}

               fc::string                         format;
               console_appender::stream::type     stream;
<<<<<<< HEAD
               std::vector<level_color>            level_colors;
=======
               std::vector<level_color>           level_colors;
>>>>>>> cd28770d
               bool                               flush;
            };


            console_appender( const variant& args );
            const char* get_color( log_level l )const;
            virtual void log( const log_message& m );

       private:
            config                      cfg;
            color::type                 lc[log_level::off+1];
   };
} // namespace fc

#include <fc/reflect/reflect.hpp>
FC_REFLECT_ENUM( fc::console_appender::stream::type, (std_out)(std_error) )
FC_REFLECT_ENUM( fc::console_appender::color::type, (red)(green)(brown)(blue)(magenta)(cyan)(white)(console_default) )
FC_REFLECT( fc::console_appender::level_color, (level)(color) )
FC_REFLECT( fc::console_appender::config, (format)(stream)(level_colors)(flush) )<|MERGE_RESOLUTION|>--- conflicted
+++ resolved
@@ -42,11 +42,7 @@
 
                fc::string                         format;
                console_appender::stream::type     stream;
-<<<<<<< HEAD
-               std::vector<level_color>            level_colors;
-=======
                std::vector<level_color>           level_colors;
->>>>>>> cd28770d
                bool                               flush;
             };
 
